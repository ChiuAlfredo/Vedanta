--- conflicted
+++ resolved
@@ -1,9 +1,5 @@
 import ccxt
 import time
-<<<<<<< HEAD
-import requests
-=======
->>>>>>> 1534baf1
 from datetime import datetime, timezone
 from dotenv import load_dotenv
 import os
